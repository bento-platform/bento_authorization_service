--- conflicted
+++ resolved
@@ -10,7 +10,6 @@
 from bento_authorization_service.config import get_config
 from bento_authorization_service.db import Database, get_db
 from bento_authorization_service.main import app
-<<<<<<< HEAD
 from bento_authorization_service.idp_manager import (
     BaseIdPManager,
     get_idp_manager,
@@ -23,13 +22,8 @@
     TEST_TOKEN_SECRET,
     TEST_IDP_SUPPORTED_TOKEN_SIGNING_ALGOS,
     TEST_DISABLED_TOKEN_SIGNING_ALGOS,
-=======
-from bento_authorization_service.idp_manager import BaseIdPManager, get_idp_manager
-
-from .shared_data import (
+    bootstrap_meta_permissions_for_david,
     TEST_TOKEN_AUD,
-    TEST_TOKEN_SECRET,
->>>>>>> 78bf6a34
     bootstrap_meta_permissions_for_david,
     make_fresh_david_token_encoded,
 )
@@ -44,18 +38,9 @@
         return True
 
     async def decode(self, token: str) -> dict:
-<<<<<<< HEAD
         return verify_id_token_and_decode(
             token, TEST_TOKEN_SECRET, TEST_IDP_SUPPORTED_TOKEN_SIGNING_ALGOS, TEST_DISABLED_TOKEN_SIGNING_ALGOS
         )
-=======
-        return jwt.decode(
-            token,
-            TEST_TOKEN_SECRET,
-            audience=TEST_TOKEN_AUD,
-            algorithms=["HS256"],
-        )  # hard-coded test secret
->>>>>>> 78bf6a34
 
 
 async def get_test_db() -> AsyncGenerator[Database, None]:
