import aiohttp
import jwt

from abc import ABC, abstractmethod
from datetime import datetime
from fastapi import Depends
from functools import lru_cache
from typing import Annotated, Optional

from .config import ConfigDependency, get_config
from .logger import logger

__all__ = [
    "IdPManagerBadAlgorithmError",
    "UninitializedIdPManagerError",
    "BaseIdPManager",
    "IdPManager",
    "get_idp_manager",
    "IdPManagerDependency",
    "check_token_signing_alg",
    "get_permitted_id_token_signing_alg_values",
    "verify_id_token",
]


class IdPManagerError(Exception):
    pass


class UninitializedIdPManagerError(IdPManagerError):
    pass


class IdPManagerBadAlgorithmError(IdPManagerError):
    pass


class BaseIdPManager(ABC):
    def __init__(self, openid_config_url: str, audience: str, debug: bool):
        self._openid_config_url: str = openid_config_url
        self._audience = audience
        self._debug = debug

    @property
    def audience(self) -> str:
        return self._audience

    @property
    def debug(self) -> bool:
        return self._debug

    @abstractmethod
    async def initialize(self):  # pragma: no cover
        pass

    @property
    @abstractmethod
    def initialized(self) -> bool:  # pragma: no cover
        pass

    @abstractmethod
    async def decode(self, token: str) -> dict:  # pragma: no cover
        pass


JWKS_EXPIRY_TIME = 60  # seconds
OPENID_CONFIGURATION_EXPIRY_TIME = 3600  # seconds


class IdPManager(BaseIdPManager):
    def __init__(self, openid_config_url: str, audience: str, debug: bool = False):
        super().__init__(openid_config_url, audience, debug)

        self._openid_config_data: Optional[dict] = None
        self._openid_config_data_last_fetched: Optional[datetime] = None

        self._jwks: tuple[jwt.PyJWK, ...] = ()
        self._jwks_last_fetched = 0

        self._initialized: bool = False

    async def fetch_openid_config_if_needed(self):
        lf = self._openid_config_data_last_fetched
        if not lf or (datetime.now() - lf).seconds > OPENID_CONFIGURATION_EXPIRY_TIME:
            async with aiohttp.ClientSession(connector=aiohttp.TCPConnector(verify_ssl=not self.debug)) as session:
                async with session.get(self._openid_config_url) as res:
                    self._openid_config_data = await res.json()
                    self._openid_config_data_last_fetched = datetime.now()

    async def fetch_jwks_if_needed(self):
        await self.fetch_openid_config_if_needed()

        if not self._openid_config_data:
            logger.error("fetch_jwks: Missing OpenID configuration data")
            return

        if ((now := datetime.now().timestamp()) - self._jwks_last_fetched) > JWKS_EXPIRY_TIME:
            # Manually do JWK signing key fetching. This way, we can turn off SSL verification in debug mode.
            async with aiohttp.ClientSession(connector=aiohttp.TCPConnector(verify_ssl=not self.debug)) as session:
                async with session.get(self._openid_config_data["jwks_uri"]) as res:
                    self._jwks = tuple(
                        k
                        for k in jwt.PyJWKSet.from_dict(await res.json()).keys
                        if k.public_key_use in ("sig", None) and k.key_id
                    )
                    self._jwks_last_fetched = now

    def get_signing_key_from_jwt(self, token: str) -> jwt.PyJWK | None:
        header = jwt.get_unverified_header(token)
        return next((k for k in self._jwks if k.key_id == header["kid"]), None)

    async def initialize(self):
        try:
            await self.fetch_openid_config_if_needed()
            await self.fetch_jwks_if_needed()
            self._initialized = True
        except Exception as e:
            logger.critical(f"Could not initialize IdPManager: encountered exception '{repr(e)}'")
            self._initialized = False

    @property
    def initialized(self) -> bool:
        return self._initialized

    async def decode(self, token: str) -> dict:
        await self.fetch_jwks_if_needed()  # Refresh well-known key set if it has expired or not yet been fetched

        # This relies on access tokens following RFC9068, rather than using the introspection endpoint.

        if not self._initialized:  # Initialize the IdPManager lazily on first decode request
            await self.initialize()
            if not self._initialized:  # Initialization failed
                raise UninitializedIdPManagerError("IdpManager initialization failed")
        if not self._jwks_last_fetched:
            raise UninitializedIdPManagerError("JWKS not fetched yet")

        sk = self.get_signing_key_from_jwt(token)

        if sk is None:
            raise Exception("Could not get signing key for token")  # TODO: IdPManagerError

        # Assume we have the same set of signing algorithms for access tokens as ID tokens
<<<<<<< HEAD

        # Obtain the IdP's supported token signing algorithms
        id_token_signing_alg_values_supported = self._oidc_well_known_data["id_token_signing_alg_values_supported"]
        return verify_id_token_and_decode(
            token, sk, id_token_signing_alg_values_supported, get_config().disabled_token_signing_algorithms
        )


def verify_id_token_and_decode(
    token: str, secret: jwt.PyJWK, supported_token_signing_algos: list[str], disabled_token_signing_algos: frozenset
) -> dict[str, object]:
    token_header = jwt.get_unverified_header(token)
    permitted_id_token_signing_algos = get_permitted_id_token_signing_alg_values(
        supported_token_signing_algos, disabled_token_signing_algos
    )

    check_token_signing_alg(token_header, permitted_id_token_signing_algos)

    return jwt.decode(
        token,
        secret,
        audience=secret,
        algorithms=permitted_id_token_signing_algos,
    )


def get_permitted_id_token_signing_alg_values(
    id_token_signing_alg_values_supported: list, disabled_token_signing_algorithms: frozenset
) -> frozenset:
    return frozenset(
        [alg for alg in id_token_signing_alg_values_supported if alg not in disabled_token_signing_algorithms]
    )


def check_token_signing_alg(decoded_token: dict, permitted_token_signing_algorithms: frozenset):
    if decoded_token.get("alg") is None or decoded_token.get("alg") not in permitted_token_signing_algorithms:
        raise IdPManagerBadAlgorithmError("ID token signing algorithm not permitted")
=======
        return jwt.decode(
            token,
            sk.key,
            audience=self.audience,
            algorithms=self._openid_config_data["id_token_signing_alg_values_supported"],
        )
>>>>>>> 78bf6a34


@lru_cache()
def get_idp_manager(config: ConfigDependency) -> BaseIdPManager:
    return IdPManager(config.openid_config_url, config.token_audience, config.bento_debug)


IdPManagerDependency = Annotated[BaseIdPManager, Depends(get_idp_manager)]<|MERGE_RESOLUTION|>--- conflicted
+++ resolved
@@ -140,7 +140,6 @@
             raise Exception("Could not get signing key for token")  # TODO: IdPManagerError
 
         # Assume we have the same set of signing algorithms for access tokens as ID tokens
-<<<<<<< HEAD
 
         # Obtain the IdP's supported token signing algorithms
         id_token_signing_alg_values_supported = self._oidc_well_known_data["id_token_signing_alg_values_supported"]
@@ -178,14 +177,6 @@
 def check_token_signing_alg(decoded_token: dict, permitted_token_signing_algorithms: frozenset):
     if decoded_token.get("alg") is None or decoded_token.get("alg") not in permitted_token_signing_algorithms:
         raise IdPManagerBadAlgorithmError("ID token signing algorithm not permitted")
-=======
-        return jwt.decode(
-            token,
-            sk.key,
-            audience=self.audience,
-            algorithms=self._openid_config_data["id_token_signing_alg_values_supported"],
-        )
->>>>>>> 78bf6a34
 
 
 @lru_cache()
